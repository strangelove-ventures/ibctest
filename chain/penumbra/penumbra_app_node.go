--- conflicted
+++ resolved
@@ -231,13 +231,8 @@
 	return ibc.Tx{}, errors.New("not yet implemented")
 }
 
-<<<<<<< HEAD
-func (p *PenumbraAppNode) CreateNodeContainer() error {
-	cmd := []string{"pd", "start", "--host", "0.0.0.0", "-r", p.HomeDir()}
-=======
 func (p *PenumbraAppNode) CreateNodeContainer(ctx context.Context) error {
-	cmd := []string{"pd", "start", "--host", "0.0.0.0", "-r", p.NodeHome()}
->>>>>>> 7d965645
+  cmd := []string{"pd", "start", "--host", "0.0.0.0", "-r", p.HomeDir()}
 	fmt.Printf("{%s} -> '%s'\n", p.Name(), strings.Join(cmd, " "))
 
 	cc, err := p.DockerClient.ContainerCreate(
