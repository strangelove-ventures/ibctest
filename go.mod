module github.com/strangelove-ventures/ibctest

go 1.17

require (
	github.com/avast/retry-go/v4 v4.0.4
	github.com/cosmos/cosmos-sdk v0.45.1
	github.com/cosmos/ibc-go/v3 v3.0.0
	github.com/davecgh/go-spew v1.1.1
	github.com/google/go-cmp v0.5.7
	github.com/ory/dockertest/v3 v3.8.1
	github.com/stretchr/testify v1.7.0
	github.com/tendermint/tendermint v0.34.14
	go.uber.org/multierr v1.6.0
	go.uber.org/zap v1.21.0
	golang.org/x/sync v0.0.0-20210220032951-036812b2e83c
	golang.org/x/tools v0.1.10
	google.golang.org/grpc v1.44.0
	gopkg.in/yaml.v3 v3.0.0-20210107192922-496545a6307b
)

require (
	filippo.io/edwards25519 v1.0.0-beta.2 // indirect
	github.com/99designs/keyring v1.1.6 // indirect
	github.com/Azure/go-ansiterm v0.0.0-20210617225240-d185dfc1b5a1 // indirect
	github.com/ChainSafe/go-schnorrkel v0.0.0-20200405005733-88cbf1b4c40d // indirect
	github.com/DataDog/zstd v1.4.5 // indirect
	github.com/Microsoft/go-winio v0.5.1 // indirect
	github.com/Nvveen/Gotty v0.0.0-20120604004816-cd527374f1e5 // indirect
	github.com/armon/go-metrics v0.3.10 // indirect
	github.com/beorn7/perks v1.0.1 // indirect
	github.com/bgentry/speakeasy v0.1.0 // indirect
	github.com/btcsuite/btcd v0.22.0-beta // indirect
	github.com/cenkalti/backoff/v4 v4.1.2 // indirect
	github.com/cespare/xxhash v1.1.0 // indirect
	github.com/cespare/xxhash/v2 v2.1.2 // indirect
	github.com/confio/ics23/go v0.7.0 // indirect
	github.com/containerd/continuity v0.1.0 // indirect
	github.com/cosmos/btcutil v1.0.4 // indirect
	github.com/cosmos/go-bip39 v1.0.0 // indirect
	github.com/cosmos/iavl v0.17.3 // indirect
	github.com/cosmos/ledger-cosmos-go v0.11.1 // indirect
	github.com/cosmos/ledger-go v0.9.2 // indirect
	github.com/danieljoos/wincred v1.0.2 // indirect
	github.com/dgraph-io/badger/v2 v2.2007.2 // indirect
	github.com/dgraph-io/ristretto v0.0.3 // indirect
	github.com/dgryski/go-farm v0.0.0-20200201041132-a6ae2369ad13 // indirect
	github.com/docker/cli v20.10.11+incompatible // indirect
	github.com/docker/docker v20.10.7+incompatible // indirect
	github.com/docker/go-connections v0.4.0 // indirect
	github.com/docker/go-units v0.4.0 // indirect
	github.com/dustin/go-humanize v1.0.0 // indirect
	github.com/dvsekhvalnov/jose2go v0.0.0-20200901110807-248326c1351b // indirect
	github.com/felixge/httpsnoop v1.0.1 // indirect
	github.com/fsnotify/fsnotify v1.5.1 // indirect
	github.com/go-kit/kit v0.10.0 // indirect
	github.com/go-logfmt/logfmt v0.5.0 // indirect
	github.com/godbus/dbus v0.0.0-20190726142602-4481cbc300e2 // indirect
	github.com/gogo/gateway v1.1.0 // indirect
	github.com/gogo/protobuf v1.3.3 // indirect
	github.com/golang/protobuf v1.5.2 // indirect
	github.com/golang/snappy v0.0.3 // indirect
	github.com/google/btree v1.0.0 // indirect
	github.com/google/shlex v0.0.0-20191202100458-e7afc7fbc510 // indirect
	github.com/google/uuid v1.3.0 // indirect
	github.com/gorilla/handlers v1.5.1 // indirect
	github.com/gorilla/mux v1.8.0 // indirect
	github.com/gorilla/websocket v1.4.2 // indirect
	github.com/grpc-ecosystem/go-grpc-middleware v1.3.0 // indirect
	github.com/grpc-ecosystem/grpc-gateway v1.16.0 // indirect
	github.com/gsterjov/go-libsecret v0.0.0-20161001094733-a6f4afe4910c // indirect
	github.com/gtank/merlin v0.1.1 // indirect
	github.com/gtank/ristretto255 v0.1.2 // indirect
	github.com/hashicorp/go-immutable-radix v1.3.1 // indirect
	github.com/hashicorp/golang-lru v0.5.4 // indirect
	github.com/hashicorp/hcl v1.0.0 // indirect
	github.com/hdevalence/ed25519consensus v0.0.0-20210204194344-59a8610d2b87 // indirect
	github.com/imdario/mergo v0.3.12 // indirect
	github.com/inconshreveable/mousetrap v1.0.0 // indirect
	github.com/jmhodges/levigo v1.0.0 // indirect
	github.com/kballard/go-shellquote v0.0.0-20180428030007-95032a82bc51 // indirect
	github.com/keybase/go-keychain v0.0.0-20190712205309-48d3d31d256d // indirect
	github.com/libp2p/go-buffer-pool v0.0.2 // indirect
	github.com/magiconair/properties v1.8.5 // indirect
	github.com/mattn/go-isatty v0.0.14 // indirect
	github.com/matttproud/golang_protobuf_extensions v1.0.2-0.20181231171920-c182affec369 // indirect
	github.com/mimoo/StrobeGo v0.0.0-20181016162300-f8f6d4d2b643 // indirect
	github.com/mitchellh/go-homedir v1.1.0 // indirect
	github.com/mitchellh/mapstructure v1.4.3 // indirect
	github.com/moby/term v0.0.0-20201216013528-df9cb8a40635 // indirect
	github.com/mtibben/percent v0.2.1 // indirect
	github.com/opencontainers/go-digest v1.0.0 // indirect
	github.com/opencontainers/image-spec v1.0.2 // indirect
	github.com/opencontainers/runc v1.0.3 // indirect
	github.com/pelletier/go-toml v1.9.4 // indirect
	github.com/petermattis/goid v0.0.0-20180202154549-b0b1615b78e5 // indirect
	github.com/pkg/errors v0.9.1 // indirect
	github.com/pmezard/go-difflib v1.0.0 // indirect
	github.com/prometheus/client_golang v1.11.0 // indirect
	github.com/prometheus/client_model v0.2.0 // indirect
	github.com/prometheus/common v0.29.0 // indirect
	github.com/prometheus/procfs v0.6.0 // indirect
	github.com/rakyll/statik v0.1.7 // indirect
	github.com/rcrowley/go-metrics v0.0.0-20200313005456-10cdbea86bc0 // indirect
	github.com/regen-network/cosmos-proto v0.3.1 // indirect
	github.com/remyoudompheng/bigfft v0.0.0-20200410134404-eec4a21b6bb0 // indirect
	github.com/rs/zerolog v1.26.1 // indirect
	github.com/sasha-s/go-deadlock v0.2.1-0.20190427202633-1595213edefa // indirect
	github.com/sirupsen/logrus v1.8.1 // indirect
	github.com/spf13/afero v1.6.0 // indirect
	github.com/spf13/cast v1.4.1 // indirect
	github.com/spf13/cobra v1.4.0 // indirect
	github.com/spf13/jwalterweatherman v1.1.0 // indirect
	github.com/spf13/pflag v1.0.5 // indirect
	github.com/spf13/viper v1.10.1 // indirect
	github.com/stretchr/objx v0.3.0 // indirect
	github.com/subosito/gotenv v1.2.0 // indirect
	github.com/syndtr/goleveldb v1.0.1-0.20200815110645-5c35d600f0ca // indirect
	github.com/tecbot/gorocksdb v0.0.0-20191217155057-f0fad39f321c // indirect
	github.com/tendermint/btcd v0.1.1 // indirect
	github.com/tendermint/crypto v0.0.0-20191022145703-50d29ede1e15 // indirect
	github.com/tendermint/go-amino v0.16.0 // indirect
	github.com/tendermint/tm-db v0.6.4 // indirect
	github.com/xeipuuv/gojsonpointer v0.0.0-20180127040702-4e3ac2762d5f // indirect
	github.com/xeipuuv/gojsonreference v0.0.0-20180127040603-bd5ef7bd5415 // indirect
	github.com/xeipuuv/gojsonschema v1.2.0 // indirect
	github.com/zondax/hid v0.9.0 // indirect
	go.etcd.io/bbolt v1.3.5 // indirect
	go.uber.org/atomic v1.7.0 // indirect
	golang.org/x/crypto v0.0.0-20220307211146-efcb8507fb70 // indirect
	golang.org/x/mod v0.6.0-dev.0.20220106191415-9b9b3d81d5e3 // indirect
	golang.org/x/net v0.0.0-20220127200216-cd36cc0744dd // indirect
	golang.org/x/sys v0.0.0-20220422013727-9388b58f7150 // indirect
	golang.org/x/term v0.0.0-20210927222741-03fcf44c2211 // indirect
	golang.org/x/text v0.3.7 // indirect
	golang.org/x/xerrors v0.0.0-20220411194840-2f41105eb62f // indirect
	google.golang.org/genproto v0.0.0-20220222213610-43724f9ea8cf // indirect
	google.golang.org/protobuf v1.27.1 // indirect
	gopkg.in/check.v1 v1.0.0-20201130134442-10cb98267c6c // indirect
	gopkg.in/ini.v1 v1.66.2 // indirect
	gopkg.in/yaml.v2 v2.4.0 // indirect
<<<<<<< HEAD
=======
	gopkg.in/yaml.v3 v3.0.0-20210107192922-496545a6307b // indirect
	lukechampine.com/uint128 v1.1.1 // indirect
	modernc.org/cc/v3 v3.36.0 // indirect
	modernc.org/ccgo/v3 v3.16.6 // indirect
	modernc.org/libc v1.16.7 // indirect
	modernc.org/mathutil v1.4.1 // indirect
	modernc.org/memory v1.1.1 // indirect
	modernc.org/opt v0.1.1 // indirect
	modernc.org/sqlite v1.17.3 // indirect
	modernc.org/strutil v1.1.1 // indirect
	modernc.org/token v1.0.0 // indirect
>>>>>>> 69c37239
)

replace github.com/gogo/protobuf => github.com/regen-network/protobuf v1.3.3-alpha.regen.1

replace github.com/keybase/go-keychain => github.com/99designs/go-keychain v0.0.0-20191008050251-8e49817e8af4<|MERGE_RESOLUTION|>--- conflicted
+++ resolved
@@ -139,8 +139,6 @@
 	gopkg.in/check.v1 v1.0.0-20201130134442-10cb98267c6c // indirect
 	gopkg.in/ini.v1 v1.66.2 // indirect
 	gopkg.in/yaml.v2 v2.4.0 // indirect
-<<<<<<< HEAD
-=======
 	gopkg.in/yaml.v3 v3.0.0-20210107192922-496545a6307b // indirect
 	lukechampine.com/uint128 v1.1.1 // indirect
 	modernc.org/cc/v3 v3.36.0 // indirect
@@ -152,7 +150,6 @@
 	modernc.org/sqlite v1.17.3 // indirect
 	modernc.org/strutil v1.1.1 // indirect
 	modernc.org/token v1.0.0 // indirect
->>>>>>> 69c37239
 )
 
 replace github.com/gogo/protobuf => github.com/regen-network/protobuf v1.3.3-alpha.regen.1
