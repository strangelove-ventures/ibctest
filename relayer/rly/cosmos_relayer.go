--- conflicted
+++ resolved
@@ -10,12 +10,7 @@
 
 	"github.com/cosmos/cosmos-sdk/crypto/keyring"
 	"github.com/ory/dockertest/v3"
-<<<<<<< HEAD
-=======
-	"github.com/ory/dockertest/v3/docker"
->>>>>>> 69c37239
 	"github.com/strangelove-ventures/ibctest/ibc"
-	"github.com/strangelove-ventures/ibctest/internal/dockerutil"
 	"github.com/strangelove-ventures/ibctest/relayer"
 	"go.uber.org/zap"
 )
@@ -124,6 +119,18 @@
 	}
 }
 
+func (commander) CreateChannel(pathName string, opts ibc.CreateChannelOptions, homeDir string) []string {
+	return []string{
+		"rly", "tx", "channel", pathName,
+		"--src-port", opts.SourcePortName,
+		"--dst-port", opts.DestPortName,
+		"--order", opts.Order,
+		"--version", opts.Version,
+
+		"--home", homeDir,
+	}
+}
+
 func (commander) CreateClients(pathName, homeDir string) []string {
 	return []string{
 		"rly", "tx", "clients", pathName,
@@ -204,29 +211,10 @@
 	return ContainerVersion
 }
 
-<<<<<<< HEAD
 func (commander) ParseAddKeyOutput(stdout, stderr string) (ibc.RelayerWallet, error) {
 	var wallet ibc.RelayerWallet
 	err := json.Unmarshal([]byte(stdout), &wallet)
 	return wallet, err
-=======
-func (relayer *CosmosRelayer) CreateChannel(ctx context.Context, rep ibc.RelayerExecReporter, pathName string, opts ibc.CreateChannelOptions) error {
-	command := []string{
-		"rly", "tx", "channel", pathName,
-		"--src-port", opts.SourcePortName,
-		"--dst-port", opts.DestPortName,
-		"--order", opts.Order,
-		"--version", opts.Version,
-
-		"--home", relayer.NodeHome(),
-	}
-	return dockerutil.HandleNodeJobError(relayer.NodeJob(ctx, rep, command))
-}
-
-// Dir is the directory where the test node files are stored
-func (relayer *CosmosRelayer) Dir() string {
-	return fmt.Sprintf("%s/%s/", relayer.home, relayer.Name())
->>>>>>> 69c37239
 }
 
 func (c commander) ParseGetChannelsOutput(stdout, stderr string) ([]ibc.ChannelOutput, error) {
